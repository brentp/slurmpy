r"""
# send in job name and kwargs for slurm params:
>>> s = Slurm("job-name", {"account": "ucgd-kp", "partition": "ucgd-kp"})
>>> print(str(s))
#!/bin/bash
<BLANKLINE>
#SBATCH -e logs/job-name.%J.err
#SBATCH -o logs/job-name.%J.out
#SBATCH -J job-name
<BLANKLINE>
#SBATCH --account=ucgd-kp
#SBATCH --partition=ucgd-kp
#SBATCH --time=84:00:00
<BLANKLINE>
set -eo pipefail -o nounset
<BLANKLINE>
__script__

>>> s = Slurm("job-name", {"account": "ucgd-kp", "partition": "ucgd-kp"}, bash_strict=False)
>>> print(str(s))
#!/bin/bash
<BLANKLINE>
#SBATCH -e logs/job-name.%J.err
#SBATCH -o logs/job-name.%J.out
#SBATCH -J job-name
<BLANKLINE>
#SBATCH --account=ucgd-kp
#SBATCH --partition=ucgd-kp
#SBATCH --time=84:00:00
<BLANKLINE>
<BLANKLINE>
<BLANKLINE>
__script__


>>> job_id = s.run("rm -f aaa; sleep 10; echo 213 > aaa", name_addition="", tries=1)

>>> job = s.run("cat aaa; rm aaa", name_addition="", tries=1, depends_on=[job_id])

"""
from __future__ import print_function

import sys
import os
import subprocess
import tempfile
import atexit
import hashlib
from datetime import datetime

TMPL = """\
#!/bin/bash

#SBATCH -e {log_dir}/{name}.%J.err
#SBATCH -o {log_dir}/{name}.%J.out
#SBATCH -J {name}

{header}

{bash_setup}

__script__"""

VALID_DEPENDENCY_TYPES = ["after", "afterany", "afterburstbuffer",
                          "aftercorr", "afternotok", "afterok", "expand"]


def tmp(suffix=".sh"):
    t = tempfile.mktemp(suffix=suffix)
    atexit.register(os.unlink, t)
    return t


class Slurm(object):
    def __init__(self, name, slurm_kwargs=None, tmpl=None,
                 date_in_name=True, scripts_dir="slurm-scripts",
                 log_dir='logs', bash_strict=True):
        if slurm_kwargs is None:
            slurm_kwargs = {}
        if tmpl is None:
            tmpl = TMPL
        self.log_dir = log_dir
        self.bash_strict = bash_strict

        header = []
        if 'time' not in slurm_kwargs.keys():
            slurm_kwargs['time'] = '84:00:00'
        for k, v in slurm_kwargs.items():
            if len(k) > 1:
                k = "--" + k + "="
            else:
                k = "-" + k + " "
            header.append("#SBATCH %s%s" % (k, v))

        # add bash setup list to collect bash script config
        bash_setup = []
        if bash_strict:
            bash_setup.append("set -eo pipefail -o nounset")

        self.header = "\n".join(header)
        self.bash_setup = "\n".join(bash_setup)
        self.name = "".join(x for x in name.replace(
            " ", "-") if x.isalnum() or x == "-")
        self.tmpl = tmpl
        self.slurm_kwargs = slurm_kwargs
        if scripts_dir is not None:
            self.scripts_dir = os.path.abspath(scripts_dir)
        else:
            self.scripts_dir = None
        self.date_in_name = bool(date_in_name)

    def __str__(self):
        return self.tmpl.format(name=self.name, header=self.header,
                                log_dir=self.log_dir,
                                bash_setup=self.bash_setup)

    def _tmpfile(self):
        if self.scripts_dir is None:
            return tmp()
        else:
            for _dir in [self.scripts_dir, self.log_dir]:
                if not os.path.exists(_dir):
                    os.makedirs(_dir)
            return "%s/%s.sh" % (self.scripts_dir, self.name)

    def run(self, command, name_addition=None, cmd_kwargs=None,
            _cmd="sbatch", tries=1, depends_on=None, depends_how='afterok'):
        """
        command: a bash command that you want to run
        name_addition: if not specified, the sha1 of the command to run
                       appended to job name. if it is "date", the yyyy-mm-dd
                       date will be added to the job name.
        cmd_kwargs: dict of extra arguments to fill in command
                   (so command itself can be a template).
        _cmd: submit command (change to "bash" for testing).
        tries: try to run a job either this many times or until the first
               success.
        depends_on: job ids that this depends on before it is run (users 'afterok')
        depends_how: ability to change how a job depends on others
        """
        if depends_how not in VALID_DEPENDENCY_TYPES:
            raise ValueError(f"depends_how must be in {VALID_DEPENDENCY_TYPES}")
        if name_addition is None:
            name_addition = hashlib.sha1(command.encode("utf-8")).hexdigest()

        if self.date_in_name:
            name_addition += "-" + datetime.strftime(datetime.now(), 
                                                     format='%y-%m-%d-%H-%M-%S')
        name_addition = name_addition.strip(" -")

        if cmd_kwargs is None:
            cmd_kwargs = {}

        n = self.name
        self.name = self.name.strip(" -")
        self.name += ("-" + name_addition.strip(" -"))
        args = []
        for k, v in cmd_kwargs.items():
            args.append("export %s=%s" % (k, v))
        args = "\n".join(args)

        tmpl = str(self).replace("__script__", args + "\n###\n" + command)
        if depends_on is None or (len(depends_on) == 1 and depends_on[0] is None):
            depends_on = []

        with open(self._tmpfile(), "w") as sh:
            sh.write(tmpl)

        job_id = None
        for itry in range(1, tries + 1):
            args = [_cmd]
            dependency_string = ','.join(str(y) for y in depends_on)
            if len(depends_on) > 0:
<<<<<<< HEAD
                args.extend(f"--dependency={depends_how}:{dependency_string}")
=======
                args.extend([(f"--dependency=afterany:{dependency_string}")])
>>>>>>> 4c51cb9a
            else:
                args.extend([(f"--dependency={depends_how}:{int(d)}")
                            for d in depends_on])
            if itry > 1:
                mid = f"--dependency=afternotok:{job_id}"
                args.append(mid)
            args.append(sh.name)
            res = subprocess.check_output(args).strip()
            print(res, file=sys.stderr)
            self.name = n
            if not res.startswith(b"Submitted batch"):
                return None
            j_id = int(res.split()[-1])
            if itry == 1:
                job_id = j_id
        return job_id


if __name__ == "__main__":
    import doctest
    doctest.testmod()<|MERGE_RESOLUTION|>--- conflicted
+++ resolved
@@ -171,11 +171,7 @@
             args = [_cmd]
             dependency_string = ','.join(str(y) for y in depends_on)
             if len(depends_on) > 0:
-<<<<<<< HEAD
-                args.extend(f"--dependency={depends_how}:{dependency_string}")
-=======
-                args.extend([(f"--dependency=afterany:{dependency_string}")])
->>>>>>> 4c51cb9a
+                args.extend([(f"--dependency={depends_how}:{dependency_string}")])
             else:
                 args.extend([(f"--dependency={depends_how}:{int(d)}")
                             for d in depends_on])
